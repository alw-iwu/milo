<?xml version="1.0" encoding="UTF-8"?>

<project xmlns="http://maven.apache.org/POM/4.0.0" xmlns:xsi="http://www.w3.org/2001/XMLSchema-instance" xsi:schemaLocation="http://maven.apache.org/POM/4.0.0 http://maven.apache.org/xsd/maven-4.0.0.xsd">
    <modelVersion>4.0.0</modelVersion>

    <parent>
        <groupId>org.eclipse.milo</groupId>
        <artifactId>bsd-parser</artifactId>
<<<<<<< HEAD
        <version>0.4.0-SNAPSHOT</version>
=======
        <version>0.3.8-SNAPSHOT</version>
>>>>>>> 38eb4ff1
    </parent>

    <artifactId>bsd-parser-gson</artifactId>

    <properties>
        <javaModuleName>org.eclipse.milo.opcua.binaryschema.gson</javaModuleName>
    </properties>

    <dependencies>
        <dependency>
            <groupId>org.eclipse.milo</groupId>
            <artifactId>bsd-parser-core</artifactId>
<<<<<<< HEAD
            <version>0.4.0-SNAPSHOT</version>
=======
            <version>0.3.8-SNAPSHOT</version>
>>>>>>> 38eb4ff1
        </dependency>

        <dependency>
            <groupId>com.google.code.gson</groupId>
            <artifactId>gson</artifactId>
            <version>2.8.2</version>
        </dependency>

        <dependency>
            <groupId>org.testng</groupId>
            <artifactId>testng</artifactId>
            <version>${testng.version}</version>
            <scope>test</scope>
        </dependency>
        <dependency>
            <groupId>org.slf4j</groupId>
            <artifactId>slf4j-simple</artifactId>
            <version>${slf4j.version}</version>
            <scope>test</scope>
        </dependency>
        <dependency>
            <groupId>org.eclipse.milo</groupId>
            <artifactId>bsd-parser-core</artifactId>
<<<<<<< HEAD
            <version>0.4.0-SNAPSHOT</version>
=======
            <version>0.3.8-SNAPSHOT</version>
>>>>>>> 38eb4ff1
            <type>test-jar</type>
            <scope>test</scope>
        </dependency>
    </dependencies>

</project><|MERGE_RESOLUTION|>--- conflicted
+++ resolved
@@ -6,11 +6,7 @@
     <parent>
         <groupId>org.eclipse.milo</groupId>
         <artifactId>bsd-parser</artifactId>
-<<<<<<< HEAD
         <version>0.4.0-SNAPSHOT</version>
-=======
-        <version>0.3.8-SNAPSHOT</version>
->>>>>>> 38eb4ff1
     </parent>
 
     <artifactId>bsd-parser-gson</artifactId>
@@ -23,11 +19,7 @@
         <dependency>
             <groupId>org.eclipse.milo</groupId>
             <artifactId>bsd-parser-core</artifactId>
-<<<<<<< HEAD
             <version>0.4.0-SNAPSHOT</version>
-=======
-            <version>0.3.8-SNAPSHOT</version>
->>>>>>> 38eb4ff1
         </dependency>
 
         <dependency>
@@ -51,11 +43,7 @@
         <dependency>
             <groupId>org.eclipse.milo</groupId>
             <artifactId>bsd-parser-core</artifactId>
-<<<<<<< HEAD
             <version>0.4.0-SNAPSHOT</version>
-=======
-            <version>0.3.8-SNAPSHOT</version>
->>>>>>> 38eb4ff1
             <type>test-jar</type>
             <scope>test</scope>
         </dependency>

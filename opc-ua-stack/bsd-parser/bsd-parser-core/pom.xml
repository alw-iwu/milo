--- conflicted
+++ resolved
@@ -5,11 +5,7 @@
     <parent>
         <groupId>org.eclipse.milo</groupId>
         <artifactId>bsd-parser</artifactId>
-<<<<<<< HEAD
         <version>0.4.0-SNAPSHOT</version>
-=======
-        <version>0.3.8-SNAPSHOT</version>
->>>>>>> 38eb4ff1
     </parent>
 
     <artifactId>bsd-parser-core</artifactId>
@@ -22,11 +18,7 @@
         <dependency>
             <groupId>org.eclipse.milo</groupId>
             <artifactId>stack-core</artifactId>
-<<<<<<< HEAD
             <version>0.4.0-SNAPSHOT</version>
-=======
-            <version>0.3.8-SNAPSHOT</version>
->>>>>>> 38eb4ff1
         </dependency>
 
         <dependency>

--- conflicted
+++ resolved
@@ -5,11 +5,7 @@
 
     <groupId>org.eclipse.milo</groupId>
     <artifactId>build-tools</artifactId>
-<<<<<<< HEAD
-    <version>0.4.4-SNAPSHOT</version>
-=======
     <version>0.5.0-SNAPSHOT</version>
->>>>>>> b68b0ac1
 
     <name>Eclipse Milo Build Tools</name>
     <description>Build tools for the Eclipse Milo project.</description>
